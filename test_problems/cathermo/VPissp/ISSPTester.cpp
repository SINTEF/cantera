--- conflicted
+++ resolved
@@ -1,10 +1,5 @@
 /**
  *  @file ISSPTester.cpp
-<<<<<<< HEAD
- *
- *  $Id$
-=======
->>>>>>> 8f5c6f4d
  */
 /*
  * Copywrite 2004 Sandia Corporation. Under the terms of Contract
