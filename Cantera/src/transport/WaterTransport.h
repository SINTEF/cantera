/**
 *  @file WaterTransport.h
 *   Header file defining class LiquidTransport
 */
<<<<<<< HEAD
/*
 * $Revision$
 * $Date$
 */

=======
>>>>>>> 8f5c6f4d
#ifndef CT_WATERTRAN_H
#define CT_WATERTRAN_H



// STL includes
#include <vector>
#include <string>
#include <map>
#include <numeric>
#include <algorithm>

<<<<<<< HEAD

=======
>>>>>>> 8f5c6f4d
// Cantera includes
#include "TransportBase.h"
#include "DenseMatrix.h"
#include "LiquidTransportParams.h"

namespace Cantera {
  //! @{
  const int LVISC_CONSTANT     = 0;
  const int LVISC_WILKES       = 1;
  const int LVISC_MIXTUREAVG   = 2;

  const int LDIFF_MIXDIFF_UNCORRECTED     = 0;
  const int LDIFF_MIXDIFF_FLUXCORRECTED  = 1;
  const int LDIFF_MULTICOMP_STEFANMAXWELL  = 2;
  //! @}


  class TransportParams;
  class WaterProps;
  class PDSS_Water;

  //! Transport Parameters for pure water
  /*!
   *
   */
  class WaterTransport : public Transport {
  public:

    //! default constructor
    /*!
     *  @param thermo   ThermoPhase object that represents the phase. 
     *                  Defaults to zero 
     *
     *  @param ndim     Number of dimensions of the flux expressions.
     *                  Defaults to a value of one.
     */
    WaterTransport(thermo_t* thermo = 0, int ndim = 1);

    //!Copy Constructor for the %LiquidThermo object.
    /*!
     * @param right  ThermoPhase to be copied
     */
    WaterTransport(const WaterTransport &right);

    //! Assignment operator
    /*!
     *  This is NOT a virtual function.
     *
     * @param right    Reference to %ThermoPhase object to be copied into the
     *                 current one.
     */
    WaterTransport&  operator=(const  WaterTransport& right);
    
    //! Duplication routine for objects which inherit from
    //! %Transport
    /*!
     *  This virtual routine can be used to duplicate %Transport objects
     *  inherited from %Transport even if the application only has
     *  a pointer to %Transport to work with.
     *
     *  These routines are basically wrappers around the derived copy
     *  constructor.
     */
    virtual Transport *duplMyselfAsTransport() const;

    //! virtual destructor
    virtual ~WaterTransport();

    //! Return the model id for this transport parameterization
    virtual int model() const {
      return cWaterTransport; 
    }

    //! Returns the viscosity of water at the current conditions
    //! (kg/m/s)
    /*!
     *  This function calculates the value of the viscosity of pure
     *  water at the current T and P.
     *
     *  The formulas used are from the paper
     *
     *     J. V. Sengers, J. T. R. Watson, "Improved International
     *     Formulations for the Viscosity and Thermal Conductivity of
     *     Water Substance", J. Phys. Chem. Ref. Data, 15, 1291 (1986).
     *
     *  The formulation is accurate for all temperatures and pressures,
     *  for steam and for water, even near the critical point.
     *  Pressures above 500 MPa and temperature above 900 C are suspect.
     */
    virtual doublereal viscosity();

    
    //! The bulk viscosity in Pa-s.
    /*!
     *  The bulk viscosity is only
     * non-zero in rare cases. Most transport managers either
     * overload this method to return zero, or do not implement
     * it, in which case an exception is thrown if called.
     */
    virtual doublereal bulkViscosity()
    { 
      return 0.0;
    }


    //! Returns the thermal conductivity of water at the current conditions
    //! (W/m/K)
    /*!
     *  This function calculates the value of the thermal conductivity of
     *  water at the current T and P.
     *
     *  The formulas used are from the paper
     *     J. V. Sengers, J. T. R. Watson, "Improved International
     *     Formulations for the Viscosity and Thermal Conductivity of
     *     Water Substance", J. Phys. Chem. Ref. Data, 15, 1291 (1986).
     *
     *  The formulation is accurate for all temperatures and pressures,
     *  for steam and for water, even near the critical point.
     *  Pressures above 500 MPa and temperature above 900 C are suspect.
     */
    virtual doublereal thermalConductivity();


  private:

    //! Routine to do some common initializations at the start of using
    //! this routine.
    void initTP();

    //! Pointer to the WaterPropsIAPWS object, which does the actual calculations
    //! for the real equation of state
    /*!
     * This object owns m_sub
     */
    mutable WaterPropsIAPWS *m_sub;

    //! Pointer to the WaterProps object
    /*!
     *   This class is used to house several approximation
     *   routines for properties of water.
     *
     * This object owns m_waterProps, and the WaterPropsIAPWS object used by
     * WaterProps is m_sub, which is defined above.
     */
    WaterProps *m_waterProps;


    //! Pressure dependent standard state object for water
    /*!
     *  We assume that species 0 is water, with a PDSS_Water object.
     */
    PDSS_Water *m_waterPDSS;

  };
}
#endif





<|MERGE_RESOLUTION|>--- conflicted
+++ resolved
@@ -2,14 +2,6 @@
  *  @file WaterTransport.h
  *   Header file defining class LiquidTransport
  */
-<<<<<<< HEAD
-/*
- * $Revision$
- * $Date$
- */
-
-=======
->>>>>>> 8f5c6f4d
 #ifndef CT_WATERTRAN_H
 #define CT_WATERTRAN_H
 
@@ -22,10 +14,6 @@
 #include <numeric>
 #include <algorithm>
 
-<<<<<<< HEAD
-
-=======
->>>>>>> 8f5c6f4d
 // Cantera includes
 #include "TransportBase.h"
 #include "DenseMatrix.h"
