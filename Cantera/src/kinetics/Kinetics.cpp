/**
 *  @file Kinetics.cpp
 *      Declarations for the base class for kinetics 
 *    managers (see \ref  kineticsmgr and class 
 *  \link Cantera::Kinetics Kinetics\endlink).
 *
 *      Kinetics managers calculate rates of progress of species due to homogeneous or heterogeneous kinetics.
 */
/*
 *  $Date$
 *  $Revision$
 */

// Copyright 2001-2004  California Institute of Technology            


             
#include "InterfaceKinetics.h"
#include "SurfPhase.h"            
#include "StoichManager.h"
#include "RateCoeffMgr.h"
                                                              
#include "ImplicitSurfChem.h"
                    
#include <iostream>
using namespace std;
                                                            
                                  
namespace Cantera {

    
  Kinetics::Kinetics() :
    m_ii(0), 
    m_nTotalSpecies(0),
<<<<<<< HEAD
    m_perturb(0),
    m_reactants(0),
    m_products(0), 
    m_thermo(0),
    m_start(0), 
    m_phaseindex(),
    m_index(-1), 
    m_surfphase(-1),
    m_rxnphase(-1), 
    m_mindim(4),
    m_dummygroups(0)
=======
    m_thermo(0),
    m_index(-1), 
    m_surfphase(-1),
    m_rxnphase(-1), 
    m_mindim(4)
>>>>>>> fa563094
  {
  }

  Kinetics::~Kinetics(){}


  //  Copy Constructor for the %Kinetics object.
  /* 
   * Currently, this is not fully implemented. If called it will
   * throw an exception.
   */
  Kinetics::Kinetics(const Kinetics &right) :
    m_ii(0),
    m_nTotalSpecies(0),
<<<<<<< HEAD
    m_perturb(0),
    m_reactants(0),
    m_products(0),
=======
>>>>>>> fa563094
    m_thermo(0),
    m_start(0), 
    m_phaseindex(),
    m_index(-1), 
    m_surfphase(-1),
    m_rxnphase(-1), 
    m_mindim(4),
    m_dummygroups(0)
  {
    /*
     * Call the assignment operator
     */
    *this = right;
  }
  
  // Assignment operator
  /*
   *  This is NOT a virtual function.
   *
   * @param right    Reference to %Kinetics object to be copied into the
   *                 current one.
   */
  Kinetics& Kinetics::
  operator=(const Kinetics &right) {
    /*
     * Check for self assignment.
     */
    if (this == &right) return *this;
    
    m_ii                = right.m_ii;
    m_nTotalSpecies     = right.m_nTotalSpecies;
    m_perturb           = right.m_perturb;
    m_reactants         = right.m_reactants;
    m_products          = right.m_products;
   
    m_thermo            = right.m_thermo; //  DANGER -> shallow pointer copy
    
    m_start             = right.m_start;
    m_phaseindex        = right.m_phaseindex;
    m_index             = right.m_index;
    m_surfphase         = right.m_surfphase;
    m_rxnphase          = right.m_rxnphase;
    m_mindim            = right.m_mindim;
    m_dummygroups       = right.m_dummygroups;

    return *this;
  }

  //====================================================================================================================
  // Duplication routine for objects which inherit from
  // Kinetics
  /*
   *  This virtual routine can be used to duplicate %Kinetics objects
   *  inherited from %Kinetics even if the application only has
   *  a pointer to %Kinetics to work with.
   *
   *  These routines are basically wrappers around the derived copy
   *  constructor.
   */
  Kinetics *Kinetics::duplMyselfAsKinetics(const std::vector<thermo_t*> & tpVector) const {
    Kinetics* ko = new Kinetics(*this);

    ko->assignShallowPointers(tpVector);
    return ko;
  }
  //====================================================================================================================
  int Kinetics::ID() const {
    return 0;
  }
  //====================================================================================================================
  int Kinetics::type() const {
    return 0;
  }
  //====================================================================================================================
  void Kinetics::assignShallowPointers(const std::vector<thermo_t*> & tpVector) {
    size_t ns = tpVector.size();
    if (ns != m_thermo.size()) {
      throw CanteraError(" Kinetics::assignShallowPointers",
			 " Number of ThermoPhase objects arent't the same");
    }
    for (size_t i = 0; i < ns; i++) {
      ThermoPhase *ntp = tpVector[i];
      ThermoPhase *otp = m_thermo[i];
      if (ntp->id() != otp->id()) {
	throw CanteraError(" Kinetics::assignShallowPointers",
			   " id() of the ThermoPhase objects isn't the same");
      }
      if (ntp->eosType() != otp->eosType()) {
	throw CanteraError(" Kinetics::assignShallowPointers",
			   " eosType() of the ThermoPhase objects isn't the same");
      }
      if (ntp->nSpecies() != otp->nSpecies()) {
	throw CanteraError(" Kinetics::assignShallowPointers",
			   " Number of ThermoPhase objects isn't the same");
      }
      m_thermo[i] = tpVector[i];
    }


  }
  //====================================================================================================================
  /**
   * Takes as input an array of properties for all species in the
   * mechanism and copies those values beloning to a particular
   * phase to the output array.
   * @param data Input data array.
   * @param phase Pointer to one of the phase objects participating
   * in this reaction mechanism
   * @param phase_data Output array where the values for the the
   * specified phase are to be written. 
   */
  void Kinetics::selectPhase(const doublereal* data, const thermo_t* phase,
			     doublereal* phase_data) {
    int n, nsp, np = nPhases();
    for (n = 0; n < np; n++) {
      if (phase == m_thermo[n]) {
	nsp = phase->nSpecies();
	copy(data + m_start[n], 
	     data + m_start[n] + nsp, phase_data);
	return;
      }
    }
    throw CanteraError("Kinetics::selectPhase", "Phase not found.");
  }


  /**
   * kineticsSpeciesName():
   *
   * Return the string name of the kth species in the kinetics
   * manager. k is an integer from 0 to ktot - 1, where ktot is
   * the number of species in the kinetics manager, which is the
   * sum of the number of species in all phases participating in
   * the kinetics manager.  If k is out of bounds, the string
   * "<unknown>" is returned. 
   */
  string Kinetics::kineticsSpeciesName(int k) const {
    int np = m_start.size();
    for (int n = np-1; n >= 0; n--) {
      if (k >= m_start[n]) {
	return thermo(n).speciesName(k - m_start[n]);
      }
    }
    return "<unknown>";
  }

  /**
   * kineticsSpeciesIndex():
   *
   * This routine will look up a species number based on
   * the input string nm. The lookup of species will
   * occur for all phases listed in the kinetics object,
   * unless the string ph refers to a specific phase of
   * the object. 
   *
   *  return
   *   - If a match is found, the position in the species list
   *   is returned. 
   *   - If a specific phase is specified and no match is found,
   *   the value -1 is returned.
   *   - If no match is found in any phase, the value -2 is returned.
   */
  int Kinetics::kineticsSpeciesIndex(std::string nm, std::string ph) const {
    int np = static_cast<int>(m_thermo.size());
    int k;
    string id;
    for (int n = 0; n < np; n++) {
      id = thermo(n).id();
      if (ph == id) {
	k = thermo(n).speciesIndex(nm);
	if (k < 0) return -1;
	return k + m_start[n];
      }
      else if (ph == "<any>") {
	/*
	 * Call the speciesIndex() member function of the
	 * ThermoPhase object to find a match.
	 */
	k = thermo(n).speciesIndex(nm);
	if (k >= 0) return k + m_start[n];
      }                    
    }
    return -2;
  }

  /**
   * This function looks up the string name of a species and
   * returns a reference to the ThermoPhase object of the
   * phase where the species resides.
   * Will throw an error if the species string doesn't match.
   */
  thermo_t& Kinetics::speciesPhase(std::string nm) {
    int np = static_cast<int>(m_thermo.size());
    int k;
    string id;
    for (int n = 0; n < np; n++) {
      k = thermo(n).speciesIndex(nm);
      if (k >= 0) return thermo(n);
    }
    throw CanteraError("speciesPhase", "unknown species "+nm);
    return thermo(0);
  }

  //==============================================================================================
  /*
   * This function takes as an argument the kineticsSpecies index
   * (i.e., the list index in the list of species in the kinetics
   * manager) and returns the index of the phase owning the 
   * species.
   */
  int Kinetics::speciesPhaseIndex(int k) {
    int np = m_start.size();
    for (int n = np-1; n >= 0; n--) {
      if (k >= m_start[n]) {
	return n;
      }
    }
    throw CanteraError("speciesPhaseIndex", "illegal species index: "+int2str(k));
    return -1;
  }

  /*
   * Add a phase to the kinetics manager object. This must
   * be done before the function init() is called or 
   * before any reactions are input.
   * The following fields are updated:
   *  m_start -> vector of integers, containing the
   *             starting position of the species for
   *             each phase in the kinetics mechanism.
   *  m_surfphase -> index of the surface phase.
   *  m_thermo -> vector of pointers to ThermoPhase phases
   *              that participate in the kinetics 
   *              mechanism.
   *  m_phaseindex -> map containing the string id of each
   *              ThermoPhase phase as a key and the
   *              index of the phase within the kinetics
   *              manager object as the value.
   */
  void Kinetics::addPhase(thermo_t& thermo) {

    // if not the first thermo object, set the start position
    // to that of the last object added + the number of its species 
    if (m_thermo.size() > 0) {
      m_start.push_back(m_start.back() 
			+ m_thermo.back()->nSpecies());
    }
    // otherwise start at 0
    else {
      m_start.push_back(0);
    }

    // the phase with lowest dimensionality is assumed to be the
    // phase/interface at which reactions take place
    if (thermo.nDim() <= m_mindim) {
      m_mindim = thermo.nDim();
      m_rxnphase = nPhases();
    }

    // there should only be one surface phase
    int ptype = -100;
    if (type() == cEdgeKinetics) ptype = cEdge;
    else if (type() == cInterfaceKinetics) ptype = cSurf;
    if (thermo.eosType() == ptype) {
      m_surfphase = nPhases();
      m_rxnphase = nPhases();
    }
    m_thermo.push_back(&thermo);
    m_phaseindex[m_thermo.back()->id()] = nPhases();
  }
  
  void Kinetics::finalize() {
    m_nTotalSpecies = 0;
    int np = nPhases();
    for (int n = 0; n < np; n++) {
      int nsp = m_thermo[n]->nSpecies();
      m_nTotalSpecies += nsp;
    }
  }

  void Kinetics::finalize() {
    m_nTotalSpecies = 0;
    int np = nPhases();
    for (int n = 0; n < np; n++) {
      int nsp = m_thermo[n]->nSpecies();
      m_nTotalSpecies += nsp;
    }
  }

  
  // Private function of the class Kinetics, indicating that a function
  //  inherited from the base class hasn't had a definition assigned to it
  /*
   * @param m String message
   */
  void Kinetics::err(std::string m) const {
    throw CanteraError("Kinetics::" + m, 
		       "The default Base class method was called, when "
		       "the inherited class's method should "
		       "have been called");
  }

}<|MERGE_RESOLUTION|>--- conflicted
+++ resolved
@@ -32,7 +32,6 @@
   Kinetics::Kinetics() :
     m_ii(0), 
     m_nTotalSpecies(0),
-<<<<<<< HEAD
     m_perturb(0),
     m_reactants(0),
     m_products(0), 
@@ -44,13 +43,6 @@
     m_rxnphase(-1), 
     m_mindim(4),
     m_dummygroups(0)
-=======
-    m_thermo(0),
-    m_index(-1), 
-    m_surfphase(-1),
-    m_rxnphase(-1), 
-    m_mindim(4)
->>>>>>> fa563094
   {
   }
 
@@ -65,12 +57,9 @@
   Kinetics::Kinetics(const Kinetics &right) :
     m_ii(0),
     m_nTotalSpecies(0),
-<<<<<<< HEAD
     m_perturb(0),
     m_reactants(0),
     m_products(0),
-=======
->>>>>>> fa563094
     m_thermo(0),
     m_start(0), 
     m_phaseindex(),
@@ -350,16 +339,6 @@
     }
   }
 
-  void Kinetics::finalize() {
-    m_nTotalSpecies = 0;
-    int np = nPhases();
-    for (int n = 0; n < np; n++) {
-      int nsp = m_thermo[n]->nSpecies();
-      m_nTotalSpecies += nsp;
-    }
-  }
-
-  
   // Private function of the class Kinetics, indicating that a function
   //  inherited from the base class hasn't had a definition assigned to it
   /*
