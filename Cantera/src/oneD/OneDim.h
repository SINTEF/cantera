--- conflicted
+++ resolved
@@ -173,18 +173,12 @@
         MultiNewton* m_newt;      // Newton iterator
         doublereal m_rdt;         // reciprocal of time step
         bool m_jac_ok;            // if true, Jacobian is current
-<<<<<<< HEAD
 
       //! number of domains
-      int m_nd;
+      size_t m_nd;
          
-        int m_bw;                 // Jacobian bandwidth
-        int m_size;               // solution vector size
-=======
-        size_t m_nd;                 // number of domains
         size_t m_bw;                 // Jacobian bandwidth
         size_t m_size;               // solution vector size
->>>>>>> 8f5c6f4d
         
         std::vector<Domain1D*> m_dom, m_connect, m_bulk;
 
