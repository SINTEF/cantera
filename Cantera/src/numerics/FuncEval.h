/**
 *  @file FuncEval.h
 *
 */

// Copyright 2001  California Institute of Technology

#ifndef CT_FUNCEVAL_H
#define CT_FUNCEVAL_H

#include "ct_defs.h"

namespace Cantera {


    /**
     *  Virtual base class for ODE right-hand-side function evaluators.
     *  Classes derived from FuncEval evaluate the right-hand-side function
     * \f$ \vec{F}(t,\vec{y})\f$ in 
     * \f[
     *  \dot{\vec{y}} = \vec{F}(t,\vec{y}).
     * \f] 
     *  @ingroup odeGroup 
     */
    class FuncEval {

    public:

        FuncEval() {}
        virtual ~FuncEval() {}

        /**
         * Evaluate the right-hand-side function. Called by the
         * integrator.
         * @param t time. (input)
         * @param y solution vector. (input)
         * @param ydot rate of change of solution vector. (output)
         * @param p parameter vector
         */
	virtual void eval(double t, double* y, double* ydot, double* p)=0;

        /**
         * Fill the solution vector with the initial conditions 
         * at initial time t0.
         */
        virtual void getInitialConditions(double t0, size_t leny, double* y)=0;

        /** 
         * Number of equations. 
         */
        virtual size_t neq()=0;

<<<<<<< HEAD
        //! Number of parameters.
        virtual int nparams() { return 0; }
=======
        /// Number of parameters.
        virtual size_t nparams() { return 0; }
>>>>>>> 8f5c6f4d

    protected:

    private:

    };

}

#endif<|MERGE_RESOLUTION|>--- conflicted
+++ resolved
@@ -50,13 +50,8 @@
          */
         virtual size_t neq()=0;
 
-<<<<<<< HEAD
         //! Number of parameters.
         virtual int nparams() { return 0; }
-=======
-        /// Number of parameters.
-        virtual size_t nparams() { return 0; }
->>>>>>> 8f5c6f4d
 
     protected:
 
