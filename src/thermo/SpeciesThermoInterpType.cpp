--- conflicted
+++ resolved
@@ -52,45 +52,27 @@
     updateDerivatives(T, dCp_RdT, dS_RdT);
 }
 
-void SpeciesThermoInterpType::updateDerivatives(const double temp,
-        double* dCp_RdT, double* dS_RdT) const
-{
-    throw CanteraError("SpeciesThermoInterpType::updateDerivatives",
-                       "Not implemented");
-}
-
-void SpeciesThermoInterpType::updateDerivatives(const doublereal* tempPoly,
-<<<<<<< HEAD
-=======
-        doublereal* dCp_RdT, doublereal* dS_RdT) const
-{
-    double T = tempPoly[0];
-    updateDerivatives(T, dCp_RdT, dS_RdT);
-}
 
 void SpeciesThermoInterpType::updateDerivatives(const double temp,
         double* dCp_RdT, double* dS_RdT) const
 {
-    throw CanteraError("SpeciesThermoInterpType::updateDerivatives",
-                       "Not implemented");
+    throw NotImplementedError("SpeciesThermoInterpType::updateDerivatives");
 }
 
+
 void SpeciesThermoInterpType::updateDerivatives(const doublereal* tempPoly,
->>>>>>> addccbc8
         doublereal* dBdT) const
 {
     double T = tempPoly[0];
     updateDerivatives(T, dBdT);
 }
 
+
 void SpeciesThermoInterpType::updateDerivatives(const double temp,
         doublereal* dBdT) const
 {
-    throw CanteraError("SpeciesThermoInterpType::updateDerivatives",
-                       "Not implemented");
+    throw NotImplementedError("SpeciesThermoInterpType::updateDerivatives");
 }
-
-
 
 void SpeciesThermoInterpType::reportParameters(size_t& index, int& type,
         double& minTemp, double& maxTemp, double& refPressure,
