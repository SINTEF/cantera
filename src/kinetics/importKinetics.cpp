/**
 *  @file importKinetics.cpp
 *     Declarations of global routines for the importing
 *     of kinetics data from XML files (see \ref inputfiles).
 *
 *     This file contains routines which are global routines, i.e.,
 *     not part of any object. These routine take as input, ctml
 *     pointers to data, and pointers to %Cantera objects. The purpose
 *     of these routines is to initialize the %Cantera objects with data
 *     from the ctml tree structures.
 */

// This file is part of Cantera. See License.txt in the top-level directory or
// at http://www.cantera.org/license.txt for license and copyright information.

#include "cantera/kinetics/importKinetics.h"
#include "cantera/thermo/ThermoFactory.h"
#include "cantera/kinetics/Reaction.h"
#include "cantera/base/stringUtils.h"
#include "cantera/base/ctml.h"

#include <cstring>

using namespace std;

namespace Cantera
{

bool installReactionArrays(const XML_Node& p, Kinetics& kin,
                           std::string default_phase, bool check_for_duplicates)
{
    int itot = 0;

    // Search the children of the phase element for the XML element named
    // reactionArray. If we can't find it, then return signaling having not
    // found any reactions. Apparently, we allow multiple reactionArray elements
    // here Each one will be processed sequentially, with the end result being
    // purely additive.
    vector<XML_Node*> rarrays = p.getChildren("reactionArray");
    if (rarrays.empty()) {
        return false;
    }
<<<<<<< HEAD
=======
    
>>>>>>> 2d29bf4e
    for (size_t n = 0; n < rarrays.size(); n++) {
        // Go get a reference to the current XML element, reactionArray. We will
        // process this element now.
        const XML_Node& rxns = *rarrays[n];

        // The reactionArray element has an attribute called, datasrc. The value
        // of the attribute is the XML element comprising the top of the tree of
        // reactions for the phase. Find this datasrc element starting with the
        // root of the current XML node.
        const XML_Node* rdata = get_XML_Node(rxns["datasrc"], &rxns.root());

        // If the reactionArray element has a child element named "skip", and if
        // the attribute of skip called "species" has a value of "undeclared",
        // we will set rxnrule.skipUndeclaredSpecies to 'true'. rxnrule is
        // passed to the routine that parses each individual reaction so that
        // the parser will skip all reactions containing an undefined species
        // without throwing an error.
        //
        // Similarly, an attribute named "third_bodies" with the value of
        // "undeclared" will skip undeclared third body efficiencies (while
        // retaining the reaction and any other efficiencies).
        if (rxns.hasChild("skip")) {
            const XML_Node& sk = rxns.child("skip");
            if (sk["species"] == "undeclared") {
                kin.skipUndeclaredSpecies(true);
            }
            if (sk["third_bodies"] == "undeclared") {
                kin.skipUndeclaredThirdBodies(true);
            }
        }

        // Search for child elements called include. We only include a reaction
        // if it's tagged by one of the include fields. Or, we include all
        // reactions if there are no include fields.
        vector<XML_Node*> incl = rxns.getChildren("include");
        vector<XML_Node*> allrxns = rdata->getChildren("reaction");
        // if no 'include' directive, then include all reactions
        if (incl.empty()) {
            for (size_t i = 0; i < allrxns.size(); i++) {
                checkElectrochemReaction(p,kin,*allrxns[i]);
                kin.addReaction(newReaction(*allrxns[i]));
                ++itot;
            }
        } else {
            for (size_t nii = 0; nii < incl.size(); nii++) {
                const XML_Node& ii = *incl[nii];
                string imin = ii["min"];
                string imax = ii["max"];

                string::size_type iwild = string::npos;
                if (imax == imin) {
                    iwild = imin.find("*");
                    if (iwild != string::npos) {
                        imin = imin.substr(0,iwild);
                        imax = imin;
                    }
                }

                for (size_t i = 0; i < allrxns.size(); i++) {
                    const XML_Node* r = allrxns[i];
                    string rxid;
                    if (r) {
                        rxid = r->attrib("id");
                        if (iwild != string::npos) {
                            rxid = rxid.substr(0,iwild);
                        }

                        // To decide whether the reaction is included or not we
                        // do a lexical min max and operation. This sometimes
                        // has surprising results.
                        if ((rxid >= imin) && (rxid <= imax)) {
                            checkElectrochemReaction(p,kin,*r);
                            kin.addReaction(newReaction(*r));
                            ++itot;
                        }
                    }
                }
            }
        }
    }

    if (check_for_duplicates) {
        kin.checkDuplicates();
    }

    return true;
}

bool installBEPArrays(const XML_Node& p, Kinetics& kin,
                           std::string default_phase, bool check_for_duplicates)
{
    int itot = 0;

    // Search the children of the phase element for the XML element named
    // BEPArray. If we can't find it, then return signaling having not
    // found any BEPS. Apparently, we allow multiple BEPArray elements
    // here Each one will be processed sequentially, with the end result being
    // purely additive.
    vector<XML_Node*> bepArrays = p.getChildren("bepArray");
    if (bepArrays.empty()) {
        return false;
    }
    for (size_t n = 0; n < bepArrays.size(); n++) {
        // Go get a reference to the current XML element, BEPArray. We will
        // process this element now.
        const XML_Node& beps = *bepArrays[n];

        // The reactionArray element has an attribute called, datasrc. The value
        // of the attribute is the XML element comprising the top of the tree of
        // reactions for the phase. Find this datasrc element starting with the
        // root of the current XML node.
        const XML_Node* bepdata = get_XML_Node(beps["datasrc"], &beps.root());

        // Search for child elements called include. We only include a BEP relation
        // if it's tagged by one of the include fields. Or, we include all
        // BEP relations if there are no include fields.
        vector<XML_Node*> incl = beps.getChildren("include");
        vector<XML_Node*> allbeps = bepdata->getChildren("bep");
        // if no 'include' directive, then include all reactions
        if (incl.empty()) {
            for (size_t i = 0; i < allbeps.size(); i++) {
                kin.addBEP(newBEP(*allbeps[i]));
                ++itot;
            }
        } else {
            for (size_t nii = 0; nii < incl.size(); nii++) {
                const XML_Node& ii = *incl[nii];
                string imin = ii["min"];
                string imax = ii["max"];

                string::size_type iwild = string::npos;
                if (imax == imin) {
                    iwild = imin.find("*");
                    if (iwild != string::npos) {
                        imin = imin.substr(0,iwild);
                        imax = imin;
                    }
                }

                for (size_t i = 0; i < allbeps.size(); i++) {
                    const XML_Node* bep = allbeps[i];
                    string bepid;
                    if (bep) {
                        bepid = bep->attrib("id");
                        if (iwild != string::npos) {
                            bepid = bepid.substr(0,iwild);
                        }

                        // To decide whether the BEP is included or not we
                        // do a lexical min max and operation. This sometimes
                        // has surprising results.
                        if ((bepid >= imin) && (bepid <= imax)) {
                            kin.addBEP(newBEP(*bep));
                            ++itot;
                        }
                    }
                }
            }
        }
    }

    return true;
}

bool importKinetics(const XML_Node& phase, std::vector<ThermoPhase*> th,
                    Kinetics* k)
{
    if (k == 0) {
        return false;
    }

    // This phase will be the owning phase for the kinetics operator
    // For interfaces, it is the surface phase between two volumes.
    // For homogeneous kinetics, it's the current volumetric phase.
    string owning_phase = phase["id"];

    bool check_for_duplicates = false;
    if (phase.parent() && phase.parent()->hasChild("validate")) {
        const XML_Node& d = phase.parent()->child("validate");
        if (d["reactions"] == "yes") {
            check_for_duplicates = true;
        }
    }

    // If other phases are involved in the reaction mechanism, they must be
    // listed in a 'phaseArray' child element. Homogeneous mechanisms do not
    // need to include a phaseArray element.
    vector<string> phase_ids;
    if (phase.hasChild("phaseArray")) {
        const XML_Node& pa = phase.child("phaseArray");
        getStringArray(pa, phase_ids);
    }
    phase_ids.push_back(owning_phase);

    // for each referenced phase, attempt to find its id among those
    // phases specified.
    string msg = "";
    for (size_t n = 0; n < phase_ids.size(); n++) {
        string phase_id = phase_ids[n];
        bool phase_ok = false;
        // loop over the supplied 'ThermoPhase' objects representing
        // phases, to find an object with the same id.
        for (size_t m = 0; m < th.size(); m++) {
            if (th[m]->id() == phase_id) {
                phase_ok = true;
                // if no phase with this id has been added to
                //the kinetics manager yet, then add this one
                if (k->phaseIndex(phase_id) == npos) {
                    k->addPhase(*th[m]);
                }
            }
            msg += " "+th[m]->id();
        }
        if (!phase_ok) {
            throw CanteraError("importKinetics",
                               "phase "+phase_id+" not found. Supplied phases are:"+msg);
        }
    }

    // allocates arrays, etc. Must be called after the phases have been added to
    // 'kin', so that the number of species in each phase is known.
    k->init();

    // Install the reactions.
    auto result = installReactionArrays(phase, *k, owning_phase, check_for_duplicates);
    return result && installBEPArrays(phase, *k, owning_phase, check_for_duplicates);
}

bool buildSolutionFromXML(XML_Node& root, const std::string& id,
                          const std::string& nm, ThermoPhase* th, Kinetics* kin)
{
    XML_Node* x = get_XML_NameID(nm, string("#")+id, &root);
    if (!x) {
        return false;
    }

    // Fill in the ThermoPhase object by querying the const XML_Node tree
    // located at x.
    importPhase(*x, th);

    // Create a vector of ThermoPhase pointers of length 1 having the current th
    // ThermoPhase as the entry.
    std::vector<ThermoPhase*> phases{th};

    // Fill in the kinetics object k, by querying the const XML_Node tree
    // located by x. The source terms and eventually the source term vector will
    // be constructed from the list of ThermoPhases in the vector, phases.
    importKinetics(*x, phases, kin);
    return true;
}

bool checkElectrochemReaction(const XML_Node& p, Kinetics& kin, const XML_Node& r)
{
    // If other phases are involved in the reaction mechanism, they must be
    // listed in a 'phaseArray' child element. Homogeneous mechanisms do not
    // need to include a phaseArray element.
    vector<string> phase_ids;
    if (p.hasChild("phaseArray")) {
        const XML_Node& pa = p.child("phaseArray");
        getStringArray(pa, phase_ids);
    }
    phase_ids.push_back(p["id"]);

    // Get reaction product and reactant information
    Composition reactants = parseCompString(r.child("reactants").value());
    Composition products = parseCompString(r.child("products").value());


    // If the reaction has undeclared species don't perform electrochemical check
    for (const auto& sp : reactants) {
        if (kin.kineticsSpeciesIndex(sp.first) == npos) {
            return true;
        }
    }

    for (const auto& sp : products) {
        if (kin.kineticsSpeciesIndex(sp.first) == npos) {
            return true;
        }
    }

    // Initialize the electron counter for each phase
    std::vector<double> e_counter(phase_ids.size(), 0.0);

    // Find the amount of electrons in the products for each phase
    for (const auto& sp : products) {
        const ThermoPhase& ph = kin.speciesPhase(sp.first);
        size_t k = ph.speciesIndex(sp.first);
        double stoich = sp.second;
        for (size_t m = 0; m < phase_ids.size(); m++) {
            if (phase_ids[m] == ph.id()) {
                e_counter[m] += stoich * ph.charge(k);
                break;
            }
        }
    }

    // Subtract the amount of electrons in the reactants for each phase
    for (const auto& sp : reactants) {
        const ThermoPhase& ph = kin.speciesPhase(sp.first);
        size_t k = ph.speciesIndex(sp.first);
        double stoich = sp.second;
        for (size_t m = 0; m < phase_ids.size(); m++) {
            if (phase_ids[m] == ph.id()) {
                e_counter[m] -= stoich * ph.charge(k);
                break;
            }
        }
    }

    // If the electrons change phases then the reaction is electrochemical
    bool echemical = false;
    for(size_t m = 0; m < phase_ids.size(); m++) {
        if (fabs(e_counter[m]) > 1e-4) {
            echemical = true;
            break;
        }
    }

    // If the reaction is electrochemical, ensure the reaction is identified as
    // electrochemical. If not already specified beta is assumed to be 0.5
    std::string type = toLowerCopy(r["type"]);
    if (!r.child("rateCoeff").hasChild("electrochem")) {
        if ((type != "butlervolmer_noactivitycoeffs" &&
             type != "butlervolmer" &&
             type != "surfaceaffinity") &&
             echemical) {
            XML_Node& f = r.child("rateCoeff").addChild("electrochem","");
            f.addAttribute("beta",0.5);
        }
    }
    return true;
}

}<|MERGE_RESOLUTION|>--- conflicted
+++ resolved
@@ -40,10 +40,7 @@
     if (rarrays.empty()) {
         return false;
     }
-<<<<<<< HEAD
-=======
     
->>>>>>> 2d29bf4e
     for (size_t n = 0; n < rarrays.size(); n++) {
         // Go get a reference to the current XML element, reactionArray. We will
         // process this element now.
